package main

import (
	"fmt"
	"image/color"
	"log"
	"math/rand"
	"os"
	"sort"
	"strconv"
	"strings"

	"github.com/hajimehoshi/ebiten/v2"
	"github.com/hajimehoshi/ebiten/v2/ebitenutil"
	"github.com/hajimehoshi/ebiten/v2/vector"
)

const highScoreFileName = "highscore.txt"

const (
	screenWidth  = 800
	screenHeight = 600
	sidebarWidth = 140
	speed        = 25
	scale        = 30 // Unified scale factor for cells and sprites
)

var (
	gridSize = Size{18, 18}
	// borderColor      = color.RGBA{R: 70, G: 255, B: 255, A: 255}
	boundingBoxColor = color.RGBA{R: 255, G: 255, B: 0, A: 255}
	sidebarColor     = color.RGBA{R: 130, G: 130, B: 130, A: 255}
	backgroundColor  = color.RGBA{R: 0, G: 0, B: 0, A: 255}
)

type Piece struct {
	image           *ebiten.Image // Single image for the piece
	currentRotation int           // Current rotation in degrees (0, 90, 180, 270)
	size            Size          // Dimensions of the piece on the grid
	pieceType       string        // Head, Torso, Leg
	pos             Pos           // Position of the piece on the grid (top left corner)
	// dropKeyPressed  bool
}

/*
Returns scale which also considers dimensions of the image.
The size of the rendered image must be Piece.size on grid independently of the image resolution or size.
*/
func (piece *Piece) getScale() (float64, float64) {
	return scale * float64(piece.size.w) / float64(piece.image.Bounds().Max.X), scale * float64(piece.size.h) / float64(piece.image.Bounds().Max.Y)
}

/*
handleKeyRelease centralizes the handling of key releases to trigger actions.

Parameters:
- key: The ebiten key to check.
- pressed: A pointer to a boolean indicating if the key was previously pressed.
- action: The action to perform if the key is released.
*/
func (g *Game) handleKeyRelease(key ebiten.Key, pressed *bool, action func()) {
	if !ebiten.IsKeyPressed(key) {
		if *pressed {
			action()
		}
		*pressed = false
	} else {
		*pressed = true
	}
}

/*
dropPiece moves the active piece as far down as possible.
*/
func (g *Game) dropPiece() {
	for g.canMove(g.activePiece, 0, 1) {
		g.activePiece.pos.y++
	}
	g.lockPiece(g.activePiece)
	g.joinAndScorePieces([]*Piece{g.activePiece})
	g.spawnNewPiece()
}

// func (g *Game) movePiece(direction int, pressed *bool, key ebiten.Key) {
// 	g.handleKeyPress(key, pressed, func() {
// 		if g.canMove(g.activePiece, direction, 0) {
// 			g.activePiece.pos.x += direction
// 		}
// 	})
// }

func mustLoadImage(path string) *ebiten.Image {
	img, err := LoadImage(path)
	if err != nil {
		log.Fatal(err)
	}
	return img
}

/*
loadTopScores loads and returns the top 5 scores from the highscore.txt file.
*/
func readScoresFromFile() []int {
	data, err := os.ReadFile(highScoreFileName)
	if err != nil {
		if os.IsNotExist(err) {
			return []int{}
		}
		log.Printf("Failed to read high scores: %v", err)
		return []int{}
	}

	scoreStrings := strings.Split(string(data), "\n")
	var scores []int
	for _, scoreStr := range scoreStrings {
		if scoreStr == "" {
			continue
		}
		score, err := strconv.Atoi(scoreStr)
		if err == nil {
			scores = append(scores, score)
		}
	}
	return scores
}

func (g *Game) loadTopScores() []int {
	scores := readScoresFromFile()
	sort.Sort(sort.Reverse(sort.IntSlice(scores)))
	if len(scores) > 5 {
		scores = scores[:5]
	}
	return scores
}

/*
saveScore appends the current score to the highscore.txt file.
*/
func (g *Game) saveScore(score int) {
	file, err := os.OpenFile(highScoreFileName, os.O_APPEND|os.O_CREATE|os.O_WRONLY, 0644)
	if err != nil {
		log.Printf("Failed to open high score file: %v", err)
		return
	}
	defer file.Close()

	if _, err := file.WriteString(fmt.Sprintf("%d\n", score)); err != nil {
		log.Printf("Failed to write score: %v", err)
	}
}

/*
endGame handles the end of the game, saving the score and checking for a new high score.
*/
func (g *Game) endGame() {
	g.gameOver = true
	// Save the current score to the highscore file
	g.saveScore(g.score)

	if g.score >= g.loadHighScore() {
		ebitenutil.DebugPrintAt(ebiten.NewImage(screenWidth, screenHeight), "New High Score!", screenWidth/2-50, screenHeight/2+40)
		log.Println("New high score achieved!")
	}
}

/*
loadHighScore loads the high score from a file.
*/
func (g *Game) loadHighScore() int {
	scores := readScoresFromFile()
	var highScore int
	for _, score := range scores {
		if score > highScore {
			highScore = score
		}
	}
	return highScore
}

type Game struct {
	grid                [][]*Piece // Store piece references for each grid cell
	lockedPieces        []*Piece   // Array to store locked pieces, sorted first by y then x coordinate
	activePiece         *Piece
	nextPiece           *Piece
	score               int
	frameCount          int
	gameOver            bool
	rotateKeyPressed    bool
	moveLeftKeyPressed  bool
	moveRightKeyPressed bool
	dropKeyPressed      bool
}

/*
Reset reinitializes the game state to start a new game.
*/
func (g *Game) Reset() {
	*g = *NewGame()
}

/*
LoadImage loads an image from the specified file path.

Parameters:
- path: The file path to the image.

Returns:
- A pointer to the loaded ebiten.Image.
*/
func LoadImage(path string) (*ebiten.Image, error) {
	img, _, err := ebitenutil.NewImageFromFile(path)
	if err != nil {
		return nil, fmt.Errorf("failed to load image from path %s: %w", path, err)
	}
	return img, nil
}

var allPieces []Piece
var allBodies []*Body

func init() {
	allPieces = []Piece{
		{image: mustLoadImage("assets/head10x10.png"), currentRotation: 0, size: Size{1, 1}, pieceType: "Head"},
		{image: mustLoadImage("assets/torso10x10.png"), currentRotation: 0, size: Size{1, 1}, pieceType: "Torso"},
		{image: mustLoadImage("assets/broken_torso10x10.png"), currentRotation: 0, size: Size{1, 1}, pieceType: "BrokenTorso"},
		{image: mustLoadImage("assets/leg10x10.png"), currentRotation: 0, size: Size{1, 1}, pieceType: "Leg"},
		{image: mustLoadImage("assets/bomb11x11.png"), currentRotation: 0, size: Size{1, 1}, pieceType: "Bomb"},
	}

	// size of a piece
	genericSize := allPieces[0].size

	allBodies = []*Body{
		{ // bar shape, consists of 4 parts
			name:  "longi",
			score: 2000,
			bodyPieces: []BodyPiece{ // defined as vertical bar
<<<<<<< HEAD
				{pos: Pos{0, 0}, rotation: 0, pieceType: "Head"},
				{pos: Pos{0, 3}, rotation: 0, pieceType: "Torso"},
				{pos: Pos{0, 6}, rotation: 0, pieceType: "Torso"},
				{pos: Pos{0, 9}, rotation: 0, pieceType: "Leg"},
=======
				BodyPiece{pos: Pos{0, 0},                 rotation: 0, pieceType: "Head"},
				BodyPiece{pos: Pos{0, genericSize.h},     rotation: 0, pieceType: "Torso"},
				BodyPiece{pos: Pos{0, 2 * genericSize.h}, rotation: 0, pieceType: "Torso"},
				BodyPiece{pos: Pos{0, 3 * genericSize.h}, rotation: 0, pieceType: "Leg"},
>>>>>>> 005922cc
			},
		},
		{ // bar shape, consists of 3 parts
			name:  "fellow",
			score: 1000,
			bodyPieces: []BodyPiece{ // defined as vertical bar
<<<<<<< HEAD
				{pos: Pos{0, 0}, rotation: 0, pieceType: "Head"},
				{pos: Pos{0, 3}, rotation: 0, pieceType: "Torso"},
				{pos: Pos{0, 6}, rotation: 0, pieceType: "Leg"},
=======
				BodyPiece{pos: Pos{0, 0},                 rotation: 0, pieceType: "Head"},
				BodyPiece{pos: Pos{0, genericSize.h},     rotation: 0, pieceType: "Torso"},
				BodyPiece{pos: Pos{0, 2 * genericSize.h}, rotation: 0, pieceType: "Leg"},
>>>>>>> 005922cc
			},
		},
		{ // bar shape, consists of 3 parts
			name:  "broken",
			score: 3000,
			bodyPieces: []BodyPiece{ // defined as L shape
<<<<<<< HEAD
				{pos: Pos{0, 0}, rotation: 90, pieceType: "Head"},
				{pos: Pos{3, 0}, rotation: 0, pieceType: "BrokenTorso"},
				{pos: Pos{3, 3}, rotation: 0, pieceType: "Leg"},
=======
				BodyPiece{pos: Pos{0, 0},                         rotation: 90, pieceType: "Head"},
				BodyPiece{pos: Pos{genericSize.h, 0},             rotation: 0, pieceType: "BrokenTorso"},
				BodyPiece{pos: Pos{genericSize.h, genericSize.h}, rotation: 0, pieceType: "Leg"},
>>>>>>> 005922cc
			},
		},
	}
}

/*
NewGame creates and returns a new Game instance with initialized pieces
and game state.
*/
func NewGame() *Game {
	// allocate grid
	theGrid := make([][]*Piece, gridSize.w)
	for i := 0; i < gridSize.w; i++ {
		theGrid[i] = make([]*Piece, gridSize.h)
	}

	// initialze bodies
	for _, body := range allBodies {
		body.init()
	}

	return &Game{
		grid:        theGrid,
		activePiece: generatePiece(),
		nextPiece:   generatePiece(),
	}
}

/*
Update handles the game logic for each frame, including user input,
piece movement, and game state updates.

Returns:
- An error if the update fails, otherwise nil.
*/
func (g *Game) Update() error {
	g.frameCount++

	g.restart() // Always check for restart

	if !g.gameOver {
		g.movePieceInDirection(-1, ebiten.KeyArrowLeft, &g.moveLeftKeyPressed)
		g.movePieceInDirection(1, ebiten.KeyArrowRight, &g.moveRightKeyPressed)
		g.rotate()
		g.drop()
		g.handleKeyRelease(ebiten.KeyEnter, &g.dropKeyPressed, g.dropPiece)
	}

	return nil
}

/*
Restart the game if the restart button is clicked on the sidebar.
*/
func (g *Game) restart() {
	if ebiten.IsMouseButtonPressed(ebiten.MouseButtonLeft) {
		x, y := ebiten.CursorPosition()
		sidebarX := screenWidth - sidebarWidth
		if isWithinBounds(Pos{x, y}, Size{0, 0}, Pos{sidebarX + 10, 160}, Pos{sidebarX + 110, 180}) {
			g.Reset()
		}
	}
}

/*
drop moves the active piece down the grid at a regular interval,
locking it in place if it cannot move further.
*/
func (g *Game) drop() {
	if g.frameCount%speed == 0 {
		if !g.canMove(g.activePiece, 0, 1) {
			g.lockPiece(g.activePiece)
			g.joinAndScorePieces([]*Piece{g.activePiece})
			g.spawnNewPiece()
		} else {
			g.activePiece.pos.y++
		}
	}
}

/*
handleKeyPress centralizes the handling of key presses to reduce redundancy.

Parameters:
- key: The ebiten key to check.
- pressed: A pointer to a boolean indicating if the key was previously pressed.
- action: The action to perform if the key is pressed.
*/
func (g *Game) handleKeyPress(key ebiten.Key, pressed *bool, action func()) {
	if ebiten.IsKeyPressed(key) {
		if !*pressed {
			action()
		}
		*pressed = true
	} else {
		*pressed = false
	}
}

/*
rotate handles the rotation of the active piece when the space key is pressed.
*/
func (g *Game) rotate() {
	g.handleKeyPress(ebiten.KeySpace, &g.rotateKeyPressed, func() {
		g.activePiece.currentRotation = (g.activePiece.currentRotation + 90) % 360
	})
}

/*
movePieceInDirection moves the active piece one cell in the specified direction
when the corresponding arrow key is pressed.

Parameters:
- direction: The direction to move the piece (-1 for left, 1 for right).
- key: The ebiten key to check for the direction.
- pressed: A pointer to a boolean indicating if the key was previously pressed.
*/
func (g *Game) movePieceInDirection(direction int, key ebiten.Key, pressed *bool) {
	g.handleKeyPress(key, pressed, func() {
		if g.canMove(g.activePiece, direction, 0) {
			g.activePiece.pos.x += direction
		}
	})
}

/*
Draw renders the current game state to the screen, including the active piece,
locked pieces, and sidebar information.

Parameters:
- screen: The ebiten.Image to draw the game state onto.
*/
func (g *Game) Draw(screen *ebiten.Image) {
	// Fill only the game area with the background color
	vector.DrawFilledRect(screen, 0, 0, float32(screenWidth-sidebarWidth), float32(screenHeight), backgroundColor, false)

	if g.gameOver {
		if g.score >= g.loadHighScore() {
			ebitenutil.DebugPrintAt(screen, "New High Score!", screenWidth/2-50, screenHeight/2)
		} else {
			ebitenutil.DebugPrintAt(screen, "GAME OVER", screenWidth/2-50, screenHeight/2)
		}
		ebitenutil.DebugPrintAt(screen, fmt.Sprintf("Score: %d", g.score), screenWidth/2-50, screenHeight/2+20)
	}

	sidebarX := screenWidth - sidebarWidth
	vector.DrawFilledRect(screen, float32(sidebarX), 0, sidebarWidth, screenHeight, sidebarColor, false)
	drawBorder(screen)
	g.drawLockedPieces(screen)
	g.drawBoundingBox(screen)

	op := &ebiten.DrawImageOptions{}
	g.applyRotationToPiece(op, g.activePiece)
	screen.DrawImage(g.activePiece.image, op)
	g.drawSidebar(screen)
}

/*
drawSidebar renders the sidebar, including the next piece, restart button,
and score.

Parameters:
- screen: The ebiten.Image to draw the sidebar onto.
*/
func (g *Game) drawSidebar(screen *ebiten.Image) {
	sidebarX := screenWidth - sidebarWidth

	// Draw "Next Piece"
	ebitenutil.DebugPrintAt(screen, "NEXT PIECE", sidebarX+10, 20)
	op := &ebiten.DrawImageOptions{}
	imageScaleX, imageScaleY := g.nextPiece.getScale()
	op.GeoM.Scale(imageScaleX, imageScaleY) // Apply scaling to the next piece
	op.GeoM.Translate(float64(sidebarX+40), 50)
	screen.DrawImage(g.nextPiece.image, op)

	// Draw restart button
	ebitenutil.DebugPrintAt(screen, "RESTART", sidebarX+10, 160)

	// Draw top 5 scores
	ebitenutil.DebugPrintAt(screen, "TOP 5 SCORES", sidebarX+10, 200)
	topScores := g.loadTopScores()
	for i, score := range topScores {
		ebitenutil.DebugPrintAt(screen, fmt.Sprintf("%d: %d", i+1, score), sidebarX+10, 220+i*20)
	}

	// Draw current score
	ebitenutil.DebugPrintAt(screen, "SCORE", sidebarX+10, 120)
	ebitenutil.DebugPrintAt(screen, fmt.Sprintf("%d", g.score), sidebarX+10, 140)
}

/*
drawLockedPieces renders all locked pieces on the grid.

Parameters:
- screen: The ebiten.Image to draw the locked pieces onto.
*/
func (g *Game) drawLockedPieces(screen *ebiten.Image) {
	for _, lp := range g.lockedPieces {
		op := &ebiten.DrawImageOptions{}

		// Calculate the top-left corner of the locked piece in screen coordinates.

		g.applyRotationToPiece(op, lp)
		screen.DrawImage(lp.image, op)
	}
}

/*
applyRotationToPiece applies the current rotation to a piece and prepares it
for drawing on the screen.

Parameters:
- op: The ebiten.DrawImageOptions to apply transformations.
- piece: The Piece to apply the rotation to.
*/
func (g *Game) applyRotationToPiece(op *ebiten.DrawImageOptions, piece *Piece) {
	imageScaleX, imageScaleY := piece.getScale()
	op.GeoM.Scale(imageScaleX, imageScaleY)

	// Center the rotation point (relative to the piece).
	x, y := grid2ScrPos(float32(piece.pos.x), float32(piece.pos.y))
	w, h := grid2ScrSize(float32(piece.size.w)/2, float32(piece.size.h)/2)
	centerX, centerY := x+w, y+h

	// Translate to the center of the piece.
	op.GeoM.Translate(float64(-w), float64(-h))

	// Rotate around the center.
	op.GeoM.Rotate(-getRotationTheta(piece.currentRotation))

	// Translate the piece back to its grid position.
	op.GeoM.Translate(float64(centerX), float64(centerY))
}

/*
drawBoundingBox draws a bounding box around the active piece for visual
reference.

Parameters:
- screen: The ebiten.Image to draw the bounding box onto.
*/
func (g *Game) drawBoundingBox(screen *ebiten.Image) {
	x, y := grid2ScrPos(float32(g.activePiece.pos.x), float32(g.activePiece.pos.y))
	w, h := grid2ScrSize(float32(g.activePiece.size.w), float32(g.activePiece.size.h))
	vector.StrokeRect(screen, x, y, w+1, h+1, 1, boundingBoxColor, false)
}

/*
drawBorder draws a border around the game area.

Parameters:
- screen: The ebiten.Image to draw the border onto.
*/
func drawBorder(screen *ebiten.Image) {
	x, y := grid2ScrPos(0.5, -0.5)
	w, h := grid2ScrSize(float32(gridSize.w-1), float32(gridSize.h))
	// draw a rectangle with thick border. the top border is invisible (intentionally outside of the screen) intentionally.
	vector.StrokeRect(screen, x, y, w, h, scale, boundingBoxColor, false)
}

/*
Layout returns the logical screen dimensions for the game.

Parameters:
- outsideWidth: The width of the outside environment.
- outsideHeight: The height of the outside environment.

Returns:
- The width and height of the game screen.
*/
func (g *Game) Layout(outsideWidth, outsideHeight int) (int, int) {
	return screenWidth, screenHeight
}

/*
canMove checks if the active piece can move to a new position on the grid.

Parameters:
- dx: The change in the x-direction.
- dy: The change in the y-direction.

Returns:
- True if the piece can move to the new position, otherwise false.
*/
func (g *Game) canMove(piece *Piece, dx, dy int) bool {
	newPos := Pos{piece.pos.x + dx, piece.pos.y + dy}
	size := rotateSize(piece.size, piece.currentRotation)

	if !isWithinBounds(newPos, size, Pos{1, 1}, Pos{gridSize.w - 1, gridSize.h - 1}) {
		return false
	}

	for _, piece := range g.lockedPieces {
		if piece.isColliding(newPos, size) {
			return false
		}
	}

	return true
}

/*
lockPiece locks the active piece in its current position on the grid,
adding it to the list of locked pieces.
*/
func (g *Game) lockPiece(piece *Piece) {
	// find in the sorted locked list
	idx := sort.Search(len(g.lockedPieces), func(i int) bool {
		return piece.pos.y < g.lockedPieces[i].pos.y || (piece.pos.y == g.lockedPieces[i].pos.y && piece.pos.x <= g.lockedPieces[i].pos.x)
	})

	if idx < len(g.lockedPieces) && g.lockedPieces[idx] == piece {
		log.Fatalf("The piece %v is not expected in the locked list!", piece)
	}

	// insert to sorted list
	g.lockedPieces = append(g.lockedPieces, nil)
	copy(g.lockedPieces[idx+1:], g.lockedPieces[idx:])
	g.lockedPieces[idx] = piece

	// add references to the locked piece in the grid
	g.changePieceInGrid(piece, true)
}

/*
Remove piece from the locked list and grid matrix.
*/
func (g *Game) unlockPiece(lockedPiece *Piece) {
	// find in the sorted locked list
	idx := sort.Search(len(g.lockedPieces), func(i int) bool {
		return lockedPiece.pos.y < g.lockedPieces[i].pos.y || (lockedPiece.pos.y == g.lockedPieces[i].pos.y && lockedPiece.pos.x <= g.lockedPieces[i].pos.x)
	})

	if idx == len(g.lockedPieces) || g.lockedPieces[idx] != lockedPiece {
		log.Fatalf("The piece %v is expected in the locked list!", lockedPiece)
	}

	// remove from sorted list
	g.lockedPieces = append(g.lockedPieces[:idx], g.lockedPieces[idx+1:]...)

	// remove references to the locked piece in the grid
	g.changePieceInGrid(lockedPiece, false)
}

/*
add/remove references to the locked piece in the grid
*/
func (g *Game) changePieceInGrid(piece *Piece, add bool) {
	rotatedSize := rotateSize(piece.size, piece.currentRotation)
	for x := piece.pos.x; x < piece.pos.x+rotatedSize.w; x++ {
		for y := piece.pos.y; y < piece.pos.y+rotatedSize.h; y++ {
			if add {
				g.grid[x][y] = piece
			} else {
				g.grid[x][y] = nil
			}
		}
	}
}

/*
spawnNewPiece make the next piece to be the active piece and
creates the next active piece from the available pieces.
*/
func (g *Game) spawnNewPiece() {
	if g.activePiece.pos.y == 0 && !g.canMove(g.activePiece, 0, 1) {
		g.endGame()
		return
	}

	g.activePiece = g.nextPiece
	g.nextPiece = generatePiece()
}

func (g *Game) joinAndScorePieces(pieces []*Piece) {
	log.Printf("joinAndScorePieces(pieces: %v)", pieces)

	joinedCnt := 0
	for 0 < len(pieces) {
		piece := pieces[0]
		pieces = pieces[1:]

		if piece != nil {
			for _, body := range allBodies {
				posList := body.matchAtLockedPiece(g, piece)

				if posList != nil {
					g.score += body.score
					g.removePieces(posList)
					joinedCnt++
				}
			}
		}
	}

	if 0 < joinedCnt {
		pieces = g.compactGrid()

		// if any pieces has fallen => recurse
		if pieces != nil {
			g.joinAndScorePieces(pieces)
		}
	}
}

func (g *Game) removePieces(positions []Pos) {
	for _, pos := range positions {
		piece := g.grid[pos.x][pos.y]
		g.unlockPiece(piece)
	}
}

func (g *Game) compactGrid() []*Piece {
	fallenPieces := make([]*Piece, 0)

	for i := len(g.lockedPieces) - 1; 0 <= i; i-- {
		piece := g.lockedPieces[i]

		// check if piece can fall
		size := rotateSize(piece.size, piece.currentRotation)
		dy := size.h - 1
		for g.canMove(piece, 0, dy+1) {
			dy++
		}

		if size.h <= dy {
			log.Printf("Moving piece '%s'@%v down by %d", piece.pieceType, piece.pos, dy)
			g.unlockPiece(piece)
			piece.pos.y += dy
			g.lockPiece(piece)

			fallenPieces = append(fallenPieces, piece)
		}
	}

	return fallenPieces
}

/*
generatePiece creates a new piece from the available pieces and
positions it at the top of the grid.
*/
func generatePiece() *Piece {
	newPiece := allPieces[rand.Intn(len(allPieces))]
	newPiece.pos.x = gridSize.w / 2
	newPiece.pos.y = 0
	newPiece.currentRotation = rand.Intn(4) * 90

	return &newPiece
}

/*
main initializes the game window and starts the game loop.
*/
func main() {
	log.SetFlags(log.Ltime)
	ebiten.SetWindowSize(screenWidth, screenHeight)
	ebiten.SetWindowTitle("TESTRis - Fixed Piece Spawning and Locking")

	game := NewGame()
	if err := ebiten.RunGame(game); err != nil {
		log.Fatal(err)
	}
}<|MERGE_RESOLUTION|>--- conflicted
+++ resolved
@@ -235,47 +235,28 @@
 			name:  "longi",
 			score: 2000,
 			bodyPieces: []BodyPiece{ // defined as vertical bar
-<<<<<<< HEAD
-				{pos: Pos{0, 0}, rotation: 0, pieceType: "Head"},
-				{pos: Pos{0, 3}, rotation: 0, pieceType: "Torso"},
-				{pos: Pos{0, 6}, rotation: 0, pieceType: "Torso"},
-				{pos: Pos{0, 9}, rotation: 0, pieceType: "Leg"},
-=======
-				BodyPiece{pos: Pos{0, 0},                 rotation: 0, pieceType: "Head"},
-				BodyPiece{pos: Pos{0, genericSize.h},     rotation: 0, pieceType: "Torso"},
+				BodyPiece{pos: Pos{0, 0}, rotation: 0, pieceType: "Head"},
+				BodyPiece{pos: Pos{0, genericSize.h}, rotation: 0, pieceType: "Torso"},
 				BodyPiece{pos: Pos{0, 2 * genericSize.h}, rotation: 0, pieceType: "Torso"},
 				BodyPiece{pos: Pos{0, 3 * genericSize.h}, rotation: 0, pieceType: "Leg"},
->>>>>>> 005922cc
 			},
 		},
 		{ // bar shape, consists of 3 parts
 			name:  "fellow",
 			score: 1000,
 			bodyPieces: []BodyPiece{ // defined as vertical bar
-<<<<<<< HEAD
-				{pos: Pos{0, 0}, rotation: 0, pieceType: "Head"},
-				{pos: Pos{0, 3}, rotation: 0, pieceType: "Torso"},
-				{pos: Pos{0, 6}, rotation: 0, pieceType: "Leg"},
-=======
-				BodyPiece{pos: Pos{0, 0},                 rotation: 0, pieceType: "Head"},
-				BodyPiece{pos: Pos{0, genericSize.h},     rotation: 0, pieceType: "Torso"},
+				BodyPiece{pos: Pos{0, 0}, rotation: 0, pieceType: "Head"},
+				BodyPiece{pos: Pos{0, genericSize.h}, rotation: 0, pieceType: "Torso"},
 				BodyPiece{pos: Pos{0, 2 * genericSize.h}, rotation: 0, pieceType: "Leg"},
->>>>>>> 005922cc
 			},
 		},
 		{ // bar shape, consists of 3 parts
 			name:  "broken",
 			score: 3000,
 			bodyPieces: []BodyPiece{ // defined as L shape
-<<<<<<< HEAD
-				{pos: Pos{0, 0}, rotation: 90, pieceType: "Head"},
-				{pos: Pos{3, 0}, rotation: 0, pieceType: "BrokenTorso"},
-				{pos: Pos{3, 3}, rotation: 0, pieceType: "Leg"},
-=======
-				BodyPiece{pos: Pos{0, 0},                         rotation: 90, pieceType: "Head"},
-				BodyPiece{pos: Pos{genericSize.h, 0},             rotation: 0, pieceType: "BrokenTorso"},
+				BodyPiece{pos: Pos{0, 0}, rotation: 90, pieceType: "Head"},
+				BodyPiece{pos: Pos{genericSize.h, 0}, rotation: 0, pieceType: "BrokenTorso"},
 				BodyPiece{pos: Pos{genericSize.h, genericSize.h}, rotation: 0, pieceType: "Leg"},
->>>>>>> 005922cc
 			},
 		},
 	}
